# modules/file_monitor.py
import logging
from threading import Event
from watchdog.events import FileSystemEventHandler

logger=logging.getLogger(__name__)

class TxtHandler(FileSystemEventHandler):

    def __init__(self):
        self.new_txt_event = Event()
        self.latest_txt_path = None

    def on_created(self, event):

        if not event.is_directory and event.src_path.endswith('.txt'):
            try:
                self.latest_txt_path = event.src_path
                self.new_txt_event.set()
<<<<<<< HEAD
                logger.debug(f'Signal aactivated for TXT: {event.src_path}')
=======
                print(f'DEBUG: Signal aactivated for TXT: {event.src_path}')
>>>>>>> 8e5c6963
            except Exception as e:
                logger.error(f'Error handling created event in TxtHandler: {e}')

class JSONHandler (FileSystemEventHandler):

    def __init__(self):
        self.new_json_event = Event()
        self.latest_json_path = None
    
    def on_created(self, event):
        if not event.is_directory and event.src_path.endswith('.json'):
            try:
                self.latest_json_path = event.src_path
                self.new_json_event.set()
<<<<<<< HEAD
                logger.debug(f'Signal activated for JSON: {event.src_path}')
            except Exception as e:
                logger.error(f'Error handling created event in JSONHandler: {e}')
=======
                print(f'DEBUG: Signal activated for JSON: {event.src_path}')
            except Exception as e:
                print(f'ERROR: Error handling created event in JSONHandler: {e}')

class SpecHandler (FileSystemEventHandler):

    def __init__(self):
        self.new_json_event = Event()
        self.latest_json_path = None
    
    def on_created(self, event):
        if not event.is_directory and event.src_path.endswith('.json'):
            try:
                self.latest_json_path = event.src_path
                self.new_json_event.set()
                print(f'DEBUG: Signal activated for JSON: {event.src_path}')
            except Exception as e:
                print(f'ERROR: Error handling created event in SpecHandler: {e}')
>>>>>>> 8e5c6963
<|MERGE_RESOLUTION|>--- conflicted
+++ resolved
@@ -17,11 +17,7 @@
             try:
                 self.latest_txt_path = event.src_path
                 self.new_txt_event.set()
-<<<<<<< HEAD
                 logger.debug(f'Signal aactivated for TXT: {event.src_path}')
-=======
-                print(f'DEBUG: Signal aactivated for TXT: {event.src_path}')
->>>>>>> 8e5c6963
             except Exception as e:
                 logger.error(f'Error handling created event in TxtHandler: {e}')
 
@@ -36,14 +32,9 @@
             try:
                 self.latest_json_path = event.src_path
                 self.new_json_event.set()
-<<<<<<< HEAD
                 logger.debug(f'Signal activated for JSON: {event.src_path}')
             except Exception as e:
                 logger.error(f'Error handling created event in JSONHandler: {e}')
-=======
-                print(f'DEBUG: Signal activated for JSON: {event.src_path}')
-            except Exception as e:
-                print(f'ERROR: Error handling created event in JSONHandler: {e}')
 
 class SpecHandler (FileSystemEventHandler):
 
@@ -58,5 +49,4 @@
                 self.new_json_event.set()
                 print(f'DEBUG: Signal activated for JSON: {event.src_path}')
             except Exception as e:
-                print(f'ERROR: Error handling created event in SpecHandler: {e}')
->>>>>>> 8e5c6963
+                print(f'ERROR: Error handling created event in SpecHandler: {e}')